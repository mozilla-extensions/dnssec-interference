--- conflicted
+++ resolved
@@ -56,11 +56,6 @@
                 udpPayloadSize: 4096
             }]
         });
-<<<<<<< HEAD
-        query_proto = buf.__proto__;
-        console.log(rrtype + " query decoded:");
-        console.log(DNS_PACKET.decode(buf));
-=======
         udp_query_proto = buf.__proto__;
         return buf
     },
@@ -68,7 +63,7 @@
     encodeTCPQuery(domain, rrtype) {
         const buf = DNS_PACKET.streamEncode({
             type: 'query',
-            id: 1500,
+            id: Math.floor(Math.random() * (MAX_TXID - MIN_TXID + 1)) + MIN_TXID, // Generate a random transaction ID between 0 and 65535
             flags: DNS_PACKET.RECURSION_DESIRED,
             questions: [{
                 type: rrtype,
@@ -78,8 +73,7 @@
         tcp_query_proto = buf.__proto__;
         return buf;
     },
->>>>>>> 9f6d3bac
-
+    
     async sendUDPQuery(domain, nameservers, rrtype) {
         // Keep re-transmitting according to default resolv.conf behavior,
         // checking if we have a DNS response for the RR type yet
@@ -106,29 +100,22 @@
         }
     },
 
-<<<<<<< HEAD
-    processDNSResponse(responseBytes, rrtype) {
-        // Convert Uint8Array to string to send in telemetry
-        let responseString = String.fromCharCode(...responseBytes);
-        dnsResponses[rrtype]["data"] = responseString;
-
-        // Decode the response bytes for debugging purposes
-        Object.setPrototypeOf(responseBytes, query_proto);
-        decodedResponse = DNS_PACKET.decode(responseBytes);
-        console.log(rrtype + " response decoded:");
-=======
     async sendTCPQuery(domain, nameservers, rrtype) {
         let buf = rollout.encodeTCPQuery(domain, rrtype);
         for (let i = 0; i < nameservers.length; i++) {
             let nameserver = nameservers[i];
             tcpResponses[rrtype]["transmission"] += 1;
-            tcpResponses[rrtype]["data"] = await browser.experiments.tcpsocket.sendDNSQuery(nameserver, buf);
-
-            if (isUndefined(tcpResponses[rrtype]["data"]) || tcpResponses[rrtype]["data"] === "") {
+            let responseBytes = await browser.experiments.tcpsocket.sendDNSQuery(nameserver, buf);
+            let responseString = String.fromCharCode(...responseBytes);
+
+            if (responseString == "") {
                 console.log("Need to re-transmit TCP query");
             } else {
-                Object.setPrototypeOf(tcpResponses[rrtype]["data"], tcp_query_proto);
-                decodedResponse = DNS_PACKET.streamDecode(tcpResponses[rrtype]["data"]);
+                tcpResponses[rrtype]["data"] = responseString;
+
+                // Decode for debugging purposes
+                Object.setPrototypeOf(responseBytes, tcp_query_proto);
+                decodedResponse = DNS_PACKET.streamDecode(responseBytes);
                 console.log('TCP Response decoded');
                 console.log(decodedResponse);
                 return
@@ -138,15 +125,13 @@
     },
 
     processUDPResponse(responseBytes, rrtype) {
-        udpResponses[rrtype]["data"] = responseBytes;
-        console.log(responseBytes, rrtype);
+        let responseString = String.fromCharCode(...responseBytes);
+        udpResponses[rrtype]["data"] = responseString;
 
         Object.setPrototypeOf(responseBytes, udp_query_proto);
         decodedResponse = DNS_PACKET.decode(responseBytes);
         console.log('UDP Response decoded');
->>>>>>> 9f6d3bac
         console.log(decodedResponse);
-        console.log();
 
         // Convert the encoded string back to a byte array for debugging purposes
         // let responseStringToBytes = Uint8Array.from([...responseString].map(ch => ch.charCodeAt(0)));
@@ -210,11 +195,7 @@
     return nameservers_ipv4;
 }
 
-<<<<<<< HEAD
-async function setupUDPSockets() {
-=======
 async function setupUDPCode() {
->>>>>>> 9f6d3bac
     try {
         await browser.experiments.udpsocket.openSocket();
         browser.experiments.udpsocket.onDNSResponseReceived.addListener(rollout.processUDPResponse);
@@ -224,11 +205,7 @@
     }
 }
 
-<<<<<<< HEAD
-async function sendQueries(nameservers_ipv4) {
-=======
 async function sendQueries(nameservers_ipv4, useUDP) {
->>>>>>> 9f6d3bac
     for (let i = 0; i < RRTYPES.length; i++) {
       try {
         let rrtype = RRTYPES[i];
@@ -254,18 +231,12 @@
     // TODO: Send Telemetry for DNS responses, ensuring that we convert the data to base64 strings if necessary
     const encoder = new TextEncoder();
     let payload = {"event": "dnsResponses"};
-<<<<<<< HEAD
-    for (const rrtype in dnsResponses) {
-       payload[rrtype + "_data"] = dnsResponses[rrtype]["data"];
-       payload[rrtype + "_transmission"] = dnsResponses[rrtype]["transmission"];
-=======
     for (let i = 0; i < RRTYPES.length; i++) {
         let rrtype = RRTYPES[i];
         payload[rrtype + "_udp_data"] = udpResponses[rrtype]["data"];
         payload[rrtype + "_udp_transmission"] = udpResponses[rrtype]["transmission"].toString();
         payload[rrtype + "_tcp_data"] = tcpResponses[rrtype]["data"];
         payload[rrtype + "_tcp_transmission"] = tcpResponses[rrtype]["transmission"].toString();
->>>>>>> 9f6d3bac
     }
     console.log(payload);
     // sendTelemetry(payload);
@@ -277,7 +248,7 @@
 }
 
 function cleanup() {
-    browser.experiments.udpsocket.onDNSResponseReceived.removeListener(rollout.processDNSResponse);
+    browser.experiments.udpsocket.onDNSResponseReceived.removeListener(rollout.processUDPResponse);
 }
 
 async function runMeasurement() {
@@ -286,11 +257,7 @@
     // sendTelemetry({"event": "startMeasurement"});
 
     let nameservers_ipv4 = await readNameservers();
-<<<<<<< HEAD
-    await setupUDPSockets();
-=======
     await setupUDPCode();
->>>>>>> 9f6d3bac
     await sendQueries(nameservers_ipv4);
 
     // Send a ping to indicate the start of the measurement
